package com.goibibo.sqlshift.models

/**
  * Project: mysql-redshift-loader
  * Author: shivamsharma
  * Date: 12/29/16.
  */

private[sqlshift] object InternalConfs {

    case class DBField(fieldName: String,
                       fieldType: String,
                       javaType: Option[String] = None) {

        override def toString: String = {
            s"""{
               |   Field Name: $fieldName,
               |   Field Type: $fieldType,
               |   Java Type: $javaType
               |}""".stripMargin
        }
    }

    case class TableDetails(validFields: Seq[DBField],
                            invalidFields: Seq[DBField],
                            sortKeys: Seq[String],
                            distributionKey: Option[String]) {

        override def toString: String = {
            s"""{
               |   Valid Fields: $validFields,
               |   Invalid Fields: $invalidFields,
               |   Interleaved Sort Keys: $sortKeys,
               |   Distribution Keys: $distributionKey
               |}""".stripMargin
        }
    }

    //In the case of IncrementalSettings shallCreateTable should be false by default
    //whereCondition shall not be wrapped with brackets ()
    //Also whereCondition shall not be empty and shall be valid SQL

    //shallMerge: If false, new data will be appended, If true: It will be merged based on mergeKey
    //mergeKey: If mergeKey is not provided by default code uses primaryKey of the table as the mergeKey
    /**
      * Incremental Settings for SqlShift
      *
      * @param shallMerge        whether to merge data in redshift(upsert)
      * @param mergeKey          if shell merge is true then on what key data to upsert in redshift
      * @param shallVacuumAfterLoad
      * @param customSelectFromStaging
      * @param isAppendOnly      append only data to redshift
      * @param incrementalColumn column on which incremental condition to apply
      * @param fromOffset        from which offset incremental column value to bring from mysql
      * @param toOffset          to which offset incremental column value to bring from mysql
      * @param autoIncremental   when this is true then it doesn't require toOffset it will automatically fetch max
      *                          value from database
      */
    case class IncrementalSettings(shallMerge: Boolean = false,
                                   mergeKey: Option[String] = None,
                                   shallVacuumAfterLoad: Boolean = false,
                                   customSelectFromStaging: Option[String] = None,
                                   isAppendOnly: Boolean = false,
                                   incrementalColumn: Option[String] = None,
                                   fromOffset: Option[String] = None,
                                   toOffset: Option[String] = None,
<<<<<<< HEAD
                                   isSnapshot: Boolean = false,
                                   fieldsToDeduplicateOn: Option[Seq[String]] = None)
=======
                                   autoIncremental: Option[Boolean] = None)
>>>>>>> 9006fc2e

    //Defaults,
    //If shallSplit = None then shallSplit = true

    //If shallOverwrite = None && incrementalSettings = None
    //    then shallOverwrite is true
    //If shallOverwrite = None && incrementalSettings != None
    //    then shallOverwrite is false
    //If shallOverwrite != None
    //    shallOverwrite = shallOverwrite.get

    //mapPartitions => set this with caution, If set to very high number, This can crash the database replica
    //reducePartitions => Parallelism is good for Redshift, Set this to >12, If this is same as the mapPartitions then
    //                      a reduce phase will be saved
    case class InternalConfig(shallSplit: Option[Boolean] = None,
                              distKey: Option[String] = None,
                              shallOverwrite: Option[Boolean] = None,
                              incrementalSettings: Option[IncrementalSettings] = None,
                              mapPartitions: Option[Int] = None,
                              reducePartitions: Option[Int] = None)

}<|MERGE_RESOLUTION|>--- conflicted
+++ resolved
@@ -64,12 +64,9 @@
                                    incrementalColumn: Option[String] = None,
                                    fromOffset: Option[String] = None,
                                    toOffset: Option[String] = None,
-<<<<<<< HEAD
                                    isSnapshot: Boolean = false,
-                                   fieldsToDeduplicateOn: Option[Seq[String]] = None)
-=======
+                                   fieldsToDeduplicateOn: Option[Seq[String]] = None,
                                    autoIncremental: Option[Boolean] = None)
->>>>>>> 9006fc2e
 
     //Defaults,
     //If shallSplit = None then shallSplit = true
